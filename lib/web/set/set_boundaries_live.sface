--- conflicted
+++ resolved
@@ -56,18 +56,11 @@
     </button>
   </div>
 
-<<<<<<< HEAD
-
-  <Bonfire.UI.Common.ReusableModalLive
-    id="boundaries-modal" 
-  />
-=======
   <div>
     <Bonfire.UI.Common.ReusableModalLive
       id="boundaries-modal" 
     />
   </div>
->>>>>>> 22cf5a55
 
      
       <div 
