--- conflicted
+++ resolved
@@ -7,13 +7,10 @@
   prop acl_id, :any
   prop parent_back, :any
   prop columns, :integer, default: 1
-<<<<<<< HEAD
+  prop selected_tab, :string
   prop setting_boundaries, :boolean, default: false
 
   @global_circles ["0AND0MSTRANGERS0FF1NTERNET", "3SERSFR0MY0VR10CA11NSTANCE", "7EDERATEDW1THANACT1V1TYPVB"]
-=======
-  prop selected_tab, :string
->>>>>>> 5f564105
 
   def update(assigns, %{assigns: %{loaded: true}} = socket) do
     params = e(assigns, :__context__, :current_params, %{})
