defmodule Bonfire.Boundaries.Acls do
  @moduledoc """
  Provides functionality for managing Access Control Lists (ACLs) in the Bonfire system.

  An `Acl` is a list of `Grant`s used to define access permissions for objects. It represents fully populated access control rules that can be reused. It can be used to secure multiple objects and exists independently of any object.

  > ACLs (also referred to as "preset boundaries") enable you to make a list of circles and users and then grant specific roles or permissions to each of those. For example, you might create a "Fitness" ACL and grant the "Participate" role to your gym buddies, allowing them to interact with your fitness-related content, while granting the "Interact" role to your family and friends, who can view and react to your posts but not comment on them.

  The corresponding Ecto schema is `Bonfire.Data.AccessControl.Acl` which is defined in a [seperate repo](https://github.com/bonfire-networks/bonfire_data_access_control).
  """
  use Arrows
  use Bonfire.Common.Utils
  import Bonfire.Boundaries.Integration
  import Ecto.Query
  import EctoSparkles
  import Bonfire.Boundaries.Integration
  # import Bonfire.Boundaries.Queries

  alias Bonfire.Data.Identity.Named
  alias Bonfire.Data.Identity.ExtraInfo
  alias Bonfire.Data.Identity.Caretaker
  alias Bonfire.Data.AccessControl.Acl
  alias Bonfire.Data.AccessControl.Controlled
  alias Bonfire.Data.AccessControl.Grant
  alias Bonfire.Data.AccessControl.Stereotyped
  alias Needle.Pointer
  alias Bonfire.Data.Identity.User
  alias Bonfire.Boundaries
  alias Bonfire.Boundaries.Controlleds
  alias Bonfire.Boundaries.Verbs
  alias Bonfire.Boundaries.Circles
  alias Bonfire.Boundaries.Scaffold
  alias Bonfire.Boundaries.Grants
  alias Bonfire.Boundaries.Roles
  alias Ecto.Changeset
  alias Needle.Changesets
  alias Needle.ULID

  @doc """
  Returns a list of stereotype IDs to exclude from queries.

  ## Examples

      iex> Bonfire.Boundaries.Acls.exclude_stereotypes()
      ["2HEYS11ENCEDMES0CAN0TSEEME", "7HECVST0MAC1F0RAN0BJECTETC"]

      iex> Bonfire.Boundaries.Acls.exclude_stereotypes(false)
      ["2HEYS11ENCEDMES0CAN0TSEEME"]
  """
  def exclude_stereotypes(including_custom? \\ true)

  def exclude_stereotypes(false) do
    # don't show "others who silenced me"
    ["2HEYS11ENCEDMES0CAN0TSEEME"]
  end

  def exclude_stereotypes(_true) do
    # don't show "others who silenced me" and custom per-object ACLs
    ["2HEYS11ENCEDMES0CAN0TSEEME", "7HECVST0MAC1F0RAN0BJECTETC"]
  end

  @doc """
  Returns a list of default IDs to exclude from queries.

  ## Examples

      iex> Bonfire.Boundaries.Acls.default_exclude_ids()
      ["2HEYS11ENCEDMES0CAN0TSEEME", "7HECVST0MAC1F0RAN0BJECTETC", "71MAYADM1N1STERMY0WNSTVFFS", "0H0STEDCANTSEE0RD0ANYTH1NG", "1S11ENCEDTHEMS0CAN0TP1NGME"]
  """
  def default_exclude_ids(including_custom? \\ true) do
    exclude_stereotypes(including_custom?) ++
      [
        # admin
        "71MAYADM1N1STERMY0WNSTVFFS",
        #  ghosting
        "0H0STEDCANTSEE0RD0ANYTH1NG",
        # silencing
        "1S11ENCEDTHEMS0CAN0TP1NGME"
        # "1HANDP1CKEDZEPE0P1E1F0110W" # following
      ]
  end

  @doc """
  Returns a list of ACL IDs for remote public access.

  ## Examples

      iex> Bonfire.Boundaries.Acls.remote_public_acl_ids()
      ["5REM0TEPE0P1E1NTERACTREACT", "5REM0TEPE0P1E1NTERACTREP1Y", "7REM0TEACT0RSCANC0NTR1BVTE"]
  """
  def remote_public_acl_ids,
    do: ["5REM0TEPE0P1E1NTERACTREACT", "5REM0TEPE0P1E1NTERACTREP1Y", "7REM0TEACT0RSCANC0NTR1BVTE"]

  @doc """
  Returns a list of ACL IDs for a preset (eg. "local" and "public").
  """
  def preset_acl_ids(preset, preset_acls \\ Config.get!(:preset_acls_match)),
    do:
      (preset_acls[preset] || [])
      |> Enum.map(&get_id!/1)

  def preset_acl_ids do
    Config.get(:public_acls_on_objects, [
      :guests_may_see_read,
      :locals_may_interact,
      :locals_may_reply
    ])
    |> Enum.map(&get_id!/1)
  end

  @doc """
    Returns a list of special built-in ACLs (e.g., guest, local, activity_pub).
  """
  def acls, do: Config.get(:acls)

  @doc """
  Retrieves an ACL by its slug.

  ## Examples

      iex> Bonfire.Boundaries.Acls.get(:instance_care)

      iex> Bonfire.Boundaries.Acls.get(:non_existent)
      nil
  """
  def get(slug) when is_atom(slug), do: acls()[slug]

  @doc """
  Retrieves an ACL by its slug, raising an error if not found.
  """
  def get!(slug) when is_atom(slug) do
    # || ( Bonfire.Boundaries.Scaffold.insert && get(slug) )
    get(slug) ||
      raise RuntimeError, message: "Missing default acl: #{inspect(slug)}"
  end

  @doc """
  Retrieves an ACL ID by its slug.

  ## Examples

      iex> Bonfire.Boundaries.Acls.get_id(:instance_care)
      "01SETT1NGSF0R10CA11NSTANCE"

      iex> Bonfire.Boundaries.Acls.get_id(:non_existent)
      nil
  """
  def get_id(slug), do: e(acls(), slug, :id, nil)
  def get_id!(slug), do: get!(slug)[:id]

  def acl_id(:instance) do
    Bonfire.Boundaries.Scaffold.Instance.instance_acl()
  end

  def acl_id(obj) do
    uid(obj) || get_id!(obj)
  end

  @doc """
  Sets ACLs (existing ones or creating some on-the-fly) and Controlled on an object.

  ## Examples

      iex> Bonfire.Boundaries.Acls.set(%{}, creator, [boundary: "local"])
      {:ok, :granted}
  """
  def set(object, creator, opts)
      when is_list(opts) and is_struct(object) do
    with {_num, nil} <- do_set(object, creator, opts) do
      {:ok, :granted}
    end
  end

  @doc """
  Previews ACLs as they would be set based on provided opts.

  ## Examples

      iex> Bonfire.Boundaries.Acls.preview(creator, [
        preview_for_id: object_id,
        boundary: "mentions",
        to_circles: mentioned_users_or_custom_circles
      ])

      iex> Bonfire.Boundaries.Acls.preview(creator, [
        preview_for_id: object_id,
        boundary: "clone_context",
        context_id: context_object_id
      ])

  """
  def preview(creator, opts)
      when is_list(opts) do
    with {:error, {:ok, [%{verbs: verbs}]}} <- do_preview(creator, opts) do
      {:ok, verbs}
    else
      {:error, {:ok, []}} ->
        {:ok, []}

      other ->
        error(other)
    end
  end

  defp do_preview(creator, opts) do
    object = generate_object()

    repo().transaction(fn _repo ->
      do_set(object, creator, opts)

      repo().rollback(
        {:ok,
         Bonfire.Boundaries.users_grants_on(
           opts[:preview_for_id] || Circles.get_id!(:guest),
           object
         )}
      )
    end)
  end

  defp generate_object do
    Needle.Pointer.create(Bonfire.Data.Social.Post)
    |> Bonfire.Common.Repo.insert!()
  end

  defp do_set(object, creator, opts) do
    id = uid(object)

    # Needle.ULID.as_uuid(id) |> debug("oooid for #{id}")

    case prepare_cast(object, creator, opts) do
      {:ok, control_acls} ->
        control_acls

      {fun, control_acls} when is_function(fun) ->
        fun.(repo())

        control_acls
    end
    |> Enum.map(&Map.put(&1, :id, id))
    |> debug("insert controlled")
    |> repo().insert_all(Controlled, ..., on_conflict: :nothing)
    |> debug("inserted?")
  end

  @doc """
  Casts ACLs (existing ones or creating some on-the-fly) and Controlled on an object.

  ## Examples

      iex> Bonfire.Boundaries.Acls.cast(changeset, creator, [boundary: "local"])
  """
  def cast(changeset, creator, opts) do
    object_id = uid(changeset) || "no_id"
    debug("=== cast CALLED for object #{object_id} ===")

    case prepare_cast(changeset, creator, opts) do
      {:ok, control_acls} ->
        debug("=== cast: putting assoc for #{object_id} ===")
        Changesets.put_assoc(changeset, :controlled, control_acls)

      {fun, control_acls} when is_function(fun) ->
        debug("=== cast: using prepare_changes for #{object_id} ===")

        changeset
        |> Changeset.prepare_changes(fun)
        |> Changesets.put_assoc!(:controlled, control_acls)
    end
    |> debug("after cast")
  end

  def prepare_cast(changeset_or_obj, creator, opts) do
    object_id =
      uid(changeset_or_obj) ||
        "no_id"
        |> debug("=== prepare_cast CALLED for object ===")

    # debug(Process.info(self(), :current_stacktrace), "stacktrace")

    # opts
    # |> debug("cast opts")

    context_id = maybe_from_opts(opts, :context_id)

    {preset, control_acls} =
      case maybe_from_opts(opts, :boundary, opts) do
        {:clone, controlled_object_id} ->
          copy_acls_from_existing_object(controlled_object_id)

        ["clone_context"] when is_binary(context_id) ->
          copy_acls_from_existing_object(context_id)

        to_boundaries ->
          preset_acls_tuple(creator, to_boundaries, opts)
      end

    # debug(control_acls, "preset + inputted ACLs to set")
    # |> Enum.map(&Needle.ULID.as_uuid(&1.acl_id))
    # |> debug()

    case custom_recipients(changeset_or_obj, preset, opts) do
      [] ->
        debug("=== prepare_cast RETURNING {:ok, control_acls} for #{object_id} ===")
        {:ok, control_acls}

      custom_recipients ->
        debug(custom_recipients, "custom_recipients for #{object_id}")

        # TODO: enable using cast on existing objects by using `get_or_create_object_custom_acl(object)` to check if a custom Acl already exists?
        acl_id = Needle.UID.generate(Acl)
        debug("=== GENERATED ACL ID: #{acl_id} for object #{object_id} ===")

        # default_role = e(opts, :role_to_grant, nil) || Config.get!([:role_to_grant, :default])

        # Process default verbs for all recipients
        default_grants =
          (e(opts, :verbs_to_grant, nil) ||
             Config.get!([:verbs_to_grant, :default]))
          |> debug("default verbs_to_grant")
          |> Enum.flat_map(custom_recipients, &grant_to(&1, acl_id, ..., true, opts))
<<<<<<< HEAD

        # Process direct verb grants (bypasses role system)
        direct_grants =
          case e(opts, :verb_grants, []) do
            [] ->
              []

            verb_grants when is_list(verb_grants) ->
              verb_grants
              |> debug("processing direct verb_grants")
              |> Enum.map(fn {subject_id, verb, value} ->
                %{
                  id: Needle.UID.generate(Grant),
                  acl_id: acl_id,
                  subject_id: subject_id,
                  verb_id: Verbs.get_id!(verb),
                  value: value
                }
              end)
              |> debug("direct verb grants")
          end

        # Deduplicate grants - verb_grants override default grants for same subject+verb
        custom_grants =
          if direct_grants == [] do
            default_grants
          else
            # Create a map key for deduplication
            direct_keys =
              direct_grants
              |> Enum.map(fn grant ->
                {grant.subject_id, grant.verb_id}
              end)
              |> MapSet.new()

            # Keep only default grants that don't conflict with direct grants
            filtered_defaults =
              default_grants
              |> Enum.reject(fn grant ->
                MapSet.member?(direct_keys, {grant.subject_id, grant.verb_id})
              end)

            filtered_defaults ++ direct_grants
          end
          |> debug("on-the-fly ACLs to create")
=======
          |> debug("all custom grants")
          |> Grants.uniq_grants_to_create()
          |> debug("on-the-fly unique ACLs to create")
>>>>>>> ddbd28ca

        debug("=== prepare_cast RETURNING {fun, control_acls} for #{object_id} ===")

        {
          fn changeset ->
            debug("=== EXECUTING INSERT FUNCTION for ACL #{acl_id} ===")
            insert_custom_acl_and_grants(changeset, acl_id, custom_grants)

            changeset
            |> debug("returning changeset from prepare_changes")
          end,
          [%{acl_id: acl_id} | control_acls]
        }
    end
  end

  defp preset_acls_tuple(creator, to_boundaries, opts \\ []) do
    {preset, base_acls, direct_acl_ids} =
      preset_stereotypes_and_acls(
        creator,
        to_boundaries,
        opts
        |> Keyword.put_new_lazy(:universal_boundaries, fn ->
          Config.get!([:object_default_boundaries, :acls])
        end)
      )

    {preset,
     Enum.map(
       find_acls(base_acls, creator) ++ direct_acl_ids,
       &%{acl_id: id(&1)}
     )}
  end

  def acls_from_preset(creator, to_boundaries, opts \\ []) do
    {_preset, base_acls, direct_acl_ids} =
      preset_stereotypes_and_acls(
        creator,
        to_boundaries,
        opts
      )

    find_acls(base_acls, creator) ++ list(ids: direct_acl_ids, current_user: creator)
  end

  def grant_tuples_from_preset(creator, to_boundaries, opts \\ []) do
    {_preset, base_acls, direct_acl_ids} =
      preset_stereotypes_and_acls(
        creator,
        to_boundaries,
        opts
      )

    # list(ids: direct_acl_ids, current_user: creator)
    # |> repo().maybe_preload(:grants)
    (Grants.get(base_acls)
     |> Enum.flat_map(
       &Enum.map(
         &1,
         fn {slug, role} ->
           {Circles.get(slug), role}
         end
       )
     )) ++
      (Grants.list_for_acl(direct_acl_ids, current_user: creator, skip_boundary_check: true)
       |> Grants.grants_to_tuples(creator, ...))
  end

  defp preset_stereotypes_and_acls(creator, to_boundaries, opts \\ []) do
    {to_boundaries, preset} = to_boundaries_preset_tuple(to_boundaries)

    # add ACLs based on any boundary presets (eg. public/local/mentions)
    # + add any ACLs directly specified in input

    {preset, base_acls(creator, preset, opts), maybe_add_direct_acl_ids(to_boundaries)}
  end

  defp to_boundaries_preset_tuple(to_boundaries) do
    to_boundaries =
      Boundaries.boundaries_normalise(to_boundaries)
      |> debug("validated to_boundaries")

    preset =
      Boundaries.preset_name(to_boundaries)
      |> debug("preset_name")

    {to_boundaries, preset}
  end

  def base_acls_from_preset(creator, preset, opts \\ []) do
    {_preset, control_acls} = preset_acls_tuple(creator, preset, opts)
    control_acls
  end

  # when the user picks a preset, this maps to a set of base acls
  defp base_acls(_user, preset, opts) do
    (List.wrap(opts[:universal_boundaries]) ++
       Boundaries.acls_from_preset_boundary_names(preset))
    |> info("preset ACLs to set (based on preset #{preset}) ")
  end

  defp maybe_add_direct_acl_ids(acls) do
    uids(acls)
    |> filter_empty([])
  end

  defp custom_recipients(changeset_or_obj, preset, opts) do
    (List.wrap(reply_to_grants(changeset_or_obj, preset, opts)) ++
       List.wrap(mentions_grants(changeset_or_obj, preset, opts)) ++
       List.wrap(maybe_custom_circles_or_users(maybe_from_opts(opts, :to_circles, []))))
    |> debug()
    |> Enum.map(fn
      nil -> nil
      {nil, nil} -> nil
      {subject, role} -> {subject, if(preset != "mentions", do: Types.maybe_to_atom!(role))}
      subject -> {subject, nil}
    end)
    |> debug()
    |> Enum.reject(&is_nil/1)
    # |> debug()
    # NOTE: cannot do this or we don't allow same user with multiple roles:
    # |> Enum.sort_by(fn {_subject, role} -> role end, :desc)
    # |> Enum.uniq_by(fn {subject, _role} -> subject end)
    # we just keep a unique combo then:
    |> Enum.uniq()
    # |> debug()
    |> debug()
  end

  defp maybe_custom_circles_or_users(to_circles) when is_list(to_circles) or is_map(to_circles) do
    to_circles
    |> debug()
    |> Enum.map(fn
      {circle, val} when is_atom(circle) ->
        {Circles.get_id!(circle), val}

      {key, val} ->
        # with custom role
        case uid(key) do
          nil -> {uid(val), key}
          subject_id -> {subject_id, val}
        end

      val ->
        uid(val)
    end)
    |> debug()
  end

  defp maybe_custom_circles_or_users(to_circles),
    do: maybe_custom_circles_or_users(List.wrap(to_circles))

  defp reply_to_grants(changeset_or_obj, preset, _opts) do
    reply_to_creator =
      e(
        changeset_or_obj,
        :changes,
        :replied,
        :changes,
        :replying_to,
        :created,
        :creator,
        nil
      ) ||
        e(
          changeset_or_obj,
          :replied,
          :reply_to,
          :created,
          :creator,
          nil
        )

    if reply_to_creator do
      # debug(reply_to_creator, "creators of reply_to should be added to a new ACL")

      case preset do
        "public" ->
          id(reply_to_creator)

        "local" ->
          if is_local?(reply_to_creator),
            do: id(reply_to_creator),
            else: []

        _ ->
          []
      end
    else
      []
    end
  end

  defp mentions_grants(changeset_or_obj, preset, _opts) do
    mentions =
      e(changeset_or_obj, :changes, :post_content, :changes, :mentions, nil) ||
        e(changeset_or_obj, :post_content, :mentions, nil)

    if mentions && mentions != [] do
      # debug(mentions, "mentions/tags may be added to a new ACL")

      case preset do
        "public" ->
          uids(mentions)

        "mentions" ->
          uids(mentions)

        "local" ->
          # include only if local
          mentions
          |> Enum.filter(&is_local?/1)
          |> uids()

        _ ->
          # do not grant to mentions by default
          []
      end
    else
      []
    end
  end

  defp find_acls(acls, user)
       when is_list(acls) and length(acls) > 0 and
              (is_binary(user) or is_map(user)) do
    # is_local? = is_local?(user, exclude_service_character: true)
    is_local? = true

    # # FIXME: making this correct remote causes `Missing default acl: :my_ghosted_cannot_anything`

    acls =
      acls
      |> Enum.map(&identify(is_local?, &1))
      |> debug("identified")
      |> filter_empty([])
      |> Enum.group_by(&elem(&1, 0))

    globals =
      acls
      |> Map.get(:global, [])
      |> Enum.map(&elem(&1, 1))

    # |> info("globals")
    stereo =
      case Map.get(acls, :stereo, []) do
        [] ->
          []

        stereo ->
          stereo
          |> Enum.map(&elem(&1, 1).id)
          |> Boundaries.find_caretaker_stereotypes(user, ..., Acl)

          # |> info("stereos")
      end

    globals ++ stereo
  end

  defp find_acls(_acls, _) do
    warn("You need to provide an object creator to properly set ACLs")
    []
  end

  defp identify(local?, name) do
    case user_default_acl(local?, name) do
      # seems to be a global ACL
      nil ->
        {:global, get!(name)}

      # should be a user-level stereotyped ACL
      default ->
        case default[:stereotype] do
          nil ->
            raise RuntimeError,
              message: "Boundaries: Unstereotyped user acl in config: #{inspect(name)}"

          stereo ->
            {:stereo, get!(stereo)}
        end
    end
  end

  defp grant_to(subject, acl_id, default_verbs, value, opts)

  defp grant_to({subject_id, nil}, acl_id, default_verbs, value, opts),
    do: grant_to(subject_id, acl_id, default_verbs, value, opts)

  defp grant_to({subject_id, roles}, acl_id, default_verbs, value, opts) when is_list(roles) do
    Enum.flat_map(roles, &grant_to({subject_id, &1}, acl_id, default_verbs, value, opts))
  end

  defp grant_to({subject_id, role}, acl_id, _default_verbs, _value, opts) do
    with {:ok, can_verbs, cannot_verbs} <- Roles.verbs_for_role(role, opts) do
      grant_to(subject_id, acl_id, can_verbs, true, opts) ++
        grant_to(subject_id, acl_id, cannot_verbs, false, opts)
    else
      e ->
        error(e)
        []
    end
  end

  defp grant_to(user_etc, acl_id, verbs, value, opts) when is_list(verbs),
    do: Enum.flat_map(verbs, &grant_to(user_etc, acl_id, &1, value, opts))

  defp grant_to(users_etc, acl_id, verb, value, opts) when is_list(users_etc),
    do: Enum.flat_map(users_etc, &grant_to(&1, acl_id, verb, value, opts))

  defp grant_to(user_etc, acl_id, verb, value, _opts) do
    debug(user_etc)

    [
      %{
        id: Needle.UID.generate(Grant),
        acl_id: acl_id,
        subject_id: user_etc,
        verb_id: Verbs.get_id!(verb),
        value: value
      }
    ]
  end

  def get_object_custom_acl(object) do
    from(a in Acl,
      join: c in Controlled,
      on: a.id == c.acl_id and c.id == ^uid(object),
      join: s in Stereotyped,
      on: a.id == s.id and s.stereotype_id == ^Scaffold.Instance.custom_acl(),
      preload: [stereotyped: s]
    )
    |> repo().single()

    # |> debug("custom acl")
  end

  def get_or_create_object_custom_acl(object, caretaker \\ nil) do
    case get_object_custom_acl(object) do
      {:ok, acl} ->
        {:ok, acl}

      _ ->
        with {:ok, acl} <-
               create(
                 prepare_custom_acl_maps(Needle.UID.generate(Acl)),
                 current_user: caretaker
               ),
             {:ok, _} <- Controlleds.add_acls(object, acl) do
          {:ok, acl}
        end
    end
  end

  defp insert_custom_acl_and_grants(repo_or_changeset \\ repo(), acl_id, custom_grants)

  defp insert_custom_acl_and_grants(%Ecto.Changeset{} = changeset, acl_id, custom_grants) do
    insert_custom_acl_and_grants(changeset.repo, acl_id, custom_grants)
  end

  defp insert_custom_acl_and_grants(repo, acl_id, custom_grants) when is_binary(acl_id) do
    # Check if ACL already exists before attempting to insert    
    case repo.exists?(from a in Acl, where: a.id == ^acl_id) do
      false ->
        # ACL doesn't exist, create it
        prepare_custom_acl(acl_id)
        |> debug("custom acl")
        |> repo.insert!()
        |> debug("inserted custom acl")

      true ->
        # ACL already exists, skip creation
        debug("ACL #{acl_id} already exists, skipping creation")
    end

    # Always insert grants (they might be different even for existing ACLs)
    repo.insert_all_or_ignore(Grant, custom_grants)
    |> debug("inserted custom grants")
  end

  defp prepare_custom_acl(acl_id) do
    %Acl{
      id: acl_id,
      stereotyped: %Stereotyped{id: acl_id, stereotype_id: Scaffold.Instance.custom_acl()}
    }
  end

  defp prepare_custom_acl_maps(acl_id) do
    %{
      id: acl_id,
      stereotyped: %{id: acl_id, stereotype_id: Scaffold.Instance.custom_acl()}
    }
  end

  defp copy_acls_from_existing_object(controlled_object_id) do
    {nil,
     Controlleds.list_on_object(controlled_object_id)
     |> Enum.map(&Map.take(&1, [:acl_id]))
     |> debug()}
  end

  ## invariants:

  ## * All a user's ACLs will have the user as an administrator but it
  ##   will be hidden from the user

  @doc """
  Creates a new ACL.

  ## Examples

      iex> Bonfire.Boundaries.Acls.create(%{named: %{name: "New ACL"}}, current_user: user)
      {:ok, %Acl{}}
  """
  def create(attrs \\ %{}, opts) do
    attrs
    |> input_to_atoms()
    |> changeset(:create, ..., opts)
    |> repo().insert()
  end

  @doc """
  Creates a simple ACL with a name.

  ## Examples

      iex> Bonfire.Boundaries.Acls.simple_create(user, "My ACL")
      {:ok, %Acl{}}
  """
  def simple_create(caretaker, name) do
    create(%{named: %{name: name}}, current_user: caretaker)
  end

  def changeset(:create, attrs, opts) do
    changeset(:create, attrs, opts, Keyword.fetch!(opts, :current_user))
  end

  defp changeset(:create, attrs, _opts, :system), do: changeset_cast(attrs)

  defp changeset(:create, attrs, opts, instance) when instance in [:instance, :instance_wide],
    do:
      changeset(:create, attrs, opts, %{
        id: Bonfire.Boundaries.Scaffold.Instance.admin_circle()
      })

  defp changeset(:create, attrs, _opts, %{id: id}) do
    Changesets.cast(%Acl{}, %{caretaker: %{caretaker_id: id}}, [])
    |> changeset_cast(attrs)
  end

  defp changeset_cast(acl \\ %Acl{}, attrs) do
    Acl.changeset(acl, attrs)
    # |> IO.inspect(label: "cs")
    |> Changesets.cast_assoc(:named, with: &Named.changeset/2)
    |> Changesets.cast_assoc(:extra_info, with: &ExtraInfo.changeset/2)
    |> Changesets.cast_assoc(:caretaker, with: &Caretaker.changeset/2)
    |> Changesets.cast_assoc(:stereotyped)
  end

  @doc """
  Retrieves an ACL for a caretaker.

  ## Examples

      iex> Bonfire.Boundaries.Acls.get_for_caretaker("ACL_ID", user)
      {:ok, %Acl{}}
  """
  def get_for_caretaker(id, caretaker, opts \\ []) do
    with {:ok, acl} <- repo().single(get_for_caretaker_q(id, caretaker, opts)) do
      {:ok, acl}
    else
      {:error, :not_found} ->
        if Bonfire.Boundaries.can?(current_account(opts) || caretaker, :assign, :instance),
          do:
            repo().single(
              get_for_caretaker_q(
                id,
                Bonfire.Boundaries.Scaffold.Instance.admin_circle(),
                opts
              )
            ),
          else: {:error, :not_found}
    end
  end

  def get_for_caretaker_q(id, caretaker, opts \\ []) do
    list_q(opts ++ [skip_boundary_check: true])
    # |> reusable_join(:inner, [circle: circle], caretaker in assoc(circle, :caretaker), as: :caretaker)
    |> maybe_for_caretaker(id, caretaker)
  end

  defp maybe_for_caretaker(query, id, caretaker) do
    if is_built_in?(id) do
      where(query, [acl], acl.id == ^uid!(id))
    else
      # |> reusable_join(:inner, [circle: circle], caretaker in assoc(circle, :caretaker), as: :caretaker)
      where(
        query,
        [acl, caretaker: caretaker],
        acl.id == ^uid!(id) and caretaker.caretaker_id == ^uid!(caretaker)
      )
    end
  end

  @doc """
  Lists ACLs the current user is permitted to see.

  ## Examples

      iex> Bonfire.Boundaries.Acls.list(current_user: user)
      [%Acl{}, %Acl{}]
  """
  def list(opts \\ []) do
    list_q(opts)
    |> where(
      [caretaker: caretaker],
      caretaker.caretaker_id in ^[current_user_id(opts), Scaffold.Instance.admin_circle()]
    )
    |> many_with_opts(opts)
  end

  def list_q(opts \\ []) do
    from(acl in Acl, as: :acl)
    # |> boundarise(acl.id, opts)
    |> proload([
      :caretaker,
      :named,
      :extra_info,
      stereotyped: {"stereotype_", [:named]}
    ])
    |> maybe_by_ids(opts[:ids])
    |> maybe_search(opts[:search])
  end

  def maybe_by_ids(query, ids) when is_binary(ids) or is_list(ids) do
    query
    |> where(
      [acl],
      acl.id in ^Types.uids(ids)
    )
  end

  def maybe_by_ids(query, _), do: query

  def maybe_search(query, text) when is_binary(text) and text != "" do
    query
    |> where(
      [named: named, stereotype_named: stereotype_named],
      ilike(named.name, ^"#{text}%") or
        ilike(named.name, ^"% #{text}%") or
        ilike(stereotype_named.name, ^"#{text}%") or
        ilike(stereotype_named.name, ^"% #{text}%")
    )
  end

  def maybe_search(query, _), do: query

  # def list_all do
  #   from(u in Acl, as: :acl)
  #   |> proload([:named, :controlled, :stereotyped, :caretaker])
  # |> many_with_opts(opts)
  # end

  @doc """
  Returns a list of built-in ACL IDs.

  ## Examples

      iex> Bonfire.Boundaries.Acls.built_in_ids()
      ["BUILT_IN_ACL_ID1", "BUILT_IN_ACL_ID2"]
  """
  def built_in_ids do
    acls()
    |> Map.values()
    |> Enums.ids()
  end

  @doc """
  Returns a list of stereotype ACL IDs.

  ## Examples

      iex> Bonfire.Boundaries.Acls.stereotype_ids()
      ["STEREOTYPE_ACL_ID1", "STEREOTYPE_ACL_ID2"]
  """
  def stereotype_ids do
    acls()
    |> Map.values()
    |> Enum.filter(&e(&1, :stereotype, nil))
    |> Enums.ids()
  end

  @doc """
  Checks if an ACL is stereotyped.

  ## Examples

      iex> Bonfire.Boundaries.Acls.is_stereotyped?(%Acl{stereotyped: %{stereotype_id: "STEREOTYPE_ID"}})
      true

      iex> Bonfire.Boundaries.Acls.is_stereotyped?("STEREOTYPE_ID")
      true

      iex> Bonfire.Boundaries.Acls.is_stereotyped?(%Acl{})
      false
  """
  def is_stereotyped?(%{stereotyped: %{stereotype_id: stereotype_id}} = _acl)
      when is_binary(stereotype_id) do
    true
  end

  def is_stereotyped?(_acl) do
    false
  end

  def is_stereotype?(acl) do
    # debug(acl)
    uid(acl) in stereotype_ids()
  end

  @doc """
  Checks if an ACL is built-in.

  ## Examples

      iex> Bonfire.Boundaries.Acls.is_built_in?("BUILT_IN_ACL_ID")
      true

      iex> Bonfire.Boundaries.Acls.is_built_in?("CUSTOM_ACL_ID")
      false
  """
  def is_built_in?(acl) do
    # debug(acl)
    uid(acl) in built_in_ids()
  end

  @doc """
  Checks if an ACL is a custom ACL for an object.

  ## Examples

      iex> Bonfire.Boundaries.Acls.is_object_custom?(%Acl{stereotyped: %{stereotype_id: "CUSTOM_ACL_ID"}})
      true

      iex> Bonfire.Boundaries.Acls.is_object_custom?(%Acl{})
      false
  """
  def is_object_custom?(%{stereotyped: %{stereotype_id: stereotype_id}} = _acl)
      when is_binary(stereotype_id) do
    is_object_custom?(stereotype_id)
    |> debug(stereotype_id)
  end

  def is_object_custom?(acl) do
    id(acl) == Scaffold.Instance.custom_acl()
  end

  @doc """
  Lists built-in ACLs.

  ## Examples

      iex> Bonfire.Boundaries.Acls.list_built_ins()
      [%Acl{}, %Acl{}]
  """
  def list_built_ins(opts \\ []) do
    list_q(skip_boundary_check: true)
    |> where([acl], acl.id in ^built_in_ids())
    |> many_with_opts(opts)
  end

  # TODO
  defp built_ins_for_dropdown do
    filter = Config.get(:acls_for_dropdown)

    acls()
    |> Enum.filter(fn {name, _acl} -> name in filter end)
    |> Enum.map(fn {_name, acl} -> acl.id end)
  end

  @doc """
  Returns options to use when querying for ACLs to show in a dropdown in the UI.

  ## Examples

      iex> Bonfire.Boundaries.Acls.opts_for_dropdown()
      [exclude_ids: [...], extra_ids_to_include: [...]]
  """
  def opts_for_dropdown() do
    opts_for_list() ++
      [
        extra_ids_to_include: built_ins_for_dropdown()
      ]
  end

  @doc """
  Returns options to use when querying for ACLs to show in a list.

  ## Examples

      iex> Bonfire.Boundaries.Acls.opts_for_list()
      [exclude_ids: [...]]
  """
  def opts_for_list() do
    [
      exclude_ids: default_exclude_ids()
    ]
  end

  # def for_dropdown(opts) do
  #   list_my_with_counts(current_user(opts), opts ++ opts_for_dropdown())
  # end

  defp many_with_opts(query, opts) do
    query
    |> many(opts[:paginate?], opts)
    |> maybe_preload_n_subjects(opts[:preload_n_subjects])
  end

  @doc """
  Lists ACLs for a specific user.

  Includes the ACLs we are the registered caretakers of that we are
  permitted to see. If any are created without permitting the
  user to see them, they will not be shown.

  ## Examples

      iex> Bonfire.Boundaries.Acls.list_my(user)
      [%Acl{}, %Acl{}]
  """
  def list_my(user, opts \\ [])

  def list_my(:instance, opts),
    do: list_my(Bonfire.Boundaries.Scaffold.Instance.admin_circle(), opts)

  def list_my(user, opts),
    do:
      list_my_q(user, opts)
      |> many_with_opts(opts)

  @doc """
  Lists ACLs for a specific user with grant counts (how many rules ).

  ## Examples

      iex> Bonfire.Boundaries.Acls.list_my_with_counts(user)
      [%{acl: %Acl{}, grants_count: 5}, %{acl: %Acl{}, grants_count: 2}]
  """
  def list_my_with_counts(user, opts \\ []) do
    list_my_q(user, opts)
    |> join(
      :left,
      [acl],
      grants in subquery(
        from(g in Grant,
          group_by: g.acl_id,
          select: %{acl_id: g.acl_id, count: count()}
        )
      ),
      on: grants.acl_id == acl.id,
      as: :grants
    )
    |> select_merge([grants: grants], %{
      grants_count: grants.count
    })
    # because otherwise we need to handle special cursors for pagination
    |> q_maybe_order(!opts[:paginate?])
    |> many_with_opts(opts)
  end

  defp q_maybe_order(query, true) do
    query
    |> join(
      :left,
      [acl],
      controlled in subquery(
        from(c in Controlled,
          group_by: c.acl_id,
          select: %{acl_id: c.acl_id, count: count()}
        )
      ),
      on: controlled.acl_id == acl.id,
      as: :controlled
    )
    |> select_merge([controlled: controlled], %{
      controlled_count: controlled.count
    })
    |> order_by(
      [
        controlled: controlled,
        grants: grants
      ],
      desc_nulls_last: controlled.count,
      desc_nulls_last: grants.count
    )
  end

  defp q_maybe_order(query, _), do: query

  @doc "query for `list_my`"
  def list_my_q(user, opts \\ []) do
    exclude =
      e(
        opts,
        :exclude_ids,
        exclude_stereotypes(
          e(
            opts,
            :exclude_stereotypes,
            nil
          )
        )
      )

    list_q(skip_boundary_check: true)
    |> where(
      [acl, caretaker: caretaker],
      caretaker.caretaker_id == ^uid!(user) or
        (acl.id in ^e(opts, :extra_ids_to_include, []) and
           acl.id not in ^exclude)
    )
    |> where(
      [stereotyped: stereotyped],
      is_nil(stereotyped.id) or
        stereotyped.stereotype_id not in ^exclude
    )
  end

  defp maybe_preload_n_subjects(acls, limit) when is_integer(limit) and limit > 0 do
    grant_query = from g in Grant, limit: ^limit
    pointer_query = from p in Pointer, limit: ^limit

    repo().maybe_preload(
      acls,
      grants:
        {grant_query,
         [
           # :verb,
           subject:
             {pointer_query,
              [
                :named,
                :profile,
                # encircle_subjects: [:profile],
                stereotyped: [:named]
              ]}
         ]}
    )
  end

  defp maybe_preload_n_subjects(acls, _), do: acls

  def user_default_acl(local?, name), do: user_default_acls(local?)[name]

  # FIXME: this vs acls/0 ?
  def user_default_acls(local?) do
    Map.fetch!(Boundaries.user_default_boundaries(local?), :acls)
    # |> debug
  end

  def acl_grants_to_tuples(creator, acls) when is_list(acls) do
    acls
    |> Enum.flat_map(fn %{grants: grants} -> grants end)
    |> Grants.grants_to_tuples(creator, ...)
  end

  def acl_grants_to_tuples(creator, %{grants: grants}),
    do: Grants.grants_to_tuples(creator, grants)

  @doc """
  Edits an existing ACL.

  ## Examples

      iex> Bonfire.Boundaries.Acls.edit(acl_id, user, %{name: "Updated ACL"})

      iex> Bonfire.Boundaries.Acls.edit(%Acl{}, user, %{name: "Updated ACL"})
  """
  def edit(%Acl{} = acl, %User{} = _user, params) do
    # TODO: check edit permission
    acl = repo().maybe_preload(acl, [:named, :extra_info])

    params
    |> input_to_atoms()
    |> Changesets.put_id_on_mixins([:named, :extra_info], acl)
    |> changeset_cast(acl, ...)
    |> repo().update()
  end

  def edit(id, %User{} = user, params) do
    with {:ok, acl} <- get_for_caretaker(id, user) do
      edit(acl, user, params)
    end
  end

  @doc """
  Fully delete the ACL, including permissions/grants and controlled information. This will affect all objects previously shared with this ACL.
  """
  def delete(%Acl{} = acl, opts) do
    assocs = [
      :grants,
      :controlled,
      :caretaker,
      :named,
      :extra_info,
      :stereotyped
    ]

    Bonfire.Common.Utils.maybe_apply(
      Bonfire.Social.Objects,
      :maybe_generic_delete,
      [Acl, acl, [current_user: current_user(opts), delete_associations: assocs]]
    )
  end

  def delete(id, opts) do
    with {:ok, acl} <- get_for_caretaker(id, current_user(opts)) do
      delete(acl, opts)
    end
  end

  @doc """
  Soft-delete the ACL, meaning it will not be displayed anymore, but permissions/grants and controlled information will be preserved. This will not affect objects previously shared with this ACL.
  """
  def soft_delete(%Acl{} = acl, _opts) do
    # FIXME
    Bonfire.Common.Repo.Delete.soft_delete(acl)

    # acl |> repo().delete()
  end

  def soft_delete(id, opts) do
    with {:ok, acl} <- get_for_caretaker(id, current_user(opts)) do
      soft_delete(acl, opts)
    end
  end
end<|MERGE_RESOLUTION|>--- conflicted
+++ resolved
@@ -318,7 +318,7 @@
              Config.get!([:verbs_to_grant, :default]))
           |> debug("default verbs_to_grant")
           |> Enum.flat_map(custom_recipients, &grant_to(&1, acl_id, ..., true, opts))
-<<<<<<< HEAD
+
 
         # Process direct verb grants (bypasses role system)
         direct_grants =
@@ -363,12 +363,11 @@
 
             filtered_defaults ++ direct_grants
           end
-          |> debug("on-the-fly ACLs to create")
-=======
+
           |> debug("all custom grants")
           |> Grants.uniq_grants_to_create()
           |> debug("on-the-fly unique ACLs to create")
->>>>>>> ddbd28ca
+
 
         debug("=== prepare_cast RETURNING {fun, control_acls} for #{object_id} ===")
 
@@ -730,7 +729,7 @@
   end
 
   defp insert_custom_acl_and_grants(repo, acl_id, custom_grants) when is_binary(acl_id) do
-    # Check if ACL already exists before attempting to insert    
+    # Check if ACL already exists before attempting to insert
     case repo.exists?(from a in Acl, where: a.id == ^acl_id) do
       false ->
         # ACL doesn't exist, create it
