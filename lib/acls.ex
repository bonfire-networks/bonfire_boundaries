defmodule Bonfire.Boundaries.Acls do
  @moduledoc """
  Provides functionality for managing Access Control Lists (ACLs) in the Bonfire system.

  An `Acl` is a list of `Grant`s used to define access permissions for objects. It represents fully populated access control rules that can be reused. It can be used to secure multiple objects and exists independently of any object.

  > ACLs (also referred to as "preset boundaries") enable you to make a list of circles and users and then grant specific roles or permissions to each of those. For example, you might create a "Fitness" ACL and grant the "Participate" role to your gym buddies, allowing them to interact with your fitness-related content, while granting the "Interact" role to your family and friends, who can view and react to your posts but not comment on them.

  The corresponding Ecto schema is `Bonfire.Data.AccessControl.Acl` which is defined in a [seperate repo](https://github.com/bonfire-networks/bonfire_data_access_control).
  """
  use Arrows
  use Bonfire.Common.Utils
  import Bonfire.Boundaries.Integration
  import Ecto.Query
  import EctoSparkles
  import Bonfire.Boundaries.Integration
  # import Bonfire.Boundaries.Queries

  alias Bonfire.Data.Identity.Named
  alias Bonfire.Data.Identity.ExtraInfo
  alias Bonfire.Data.Identity.Caretaker
  alias Bonfire.Data.AccessControl.Acl
  alias Bonfire.Data.AccessControl.Controlled
  alias Bonfire.Data.AccessControl.Grant
  alias Bonfire.Data.AccessControl.Stereotyped
  alias Needle.Pointer
  alias Bonfire.Data.Identity.User
  alias Bonfire.Boundaries
  alias Bonfire.Boundaries.Controlleds
  alias Bonfire.Boundaries.Verbs
  alias Bonfire.Boundaries.Circles
  alias Bonfire.Boundaries.Scaffold
  alias Bonfire.Boundaries.Grants
  alias Bonfire.Boundaries.Roles
  alias Ecto.Changeset
  alias Needle.Changesets
  alias Needle.ULID

  @doc """
  Returns a list of stereotype IDs to exclude from queries.

  ## Examples

      iex> Bonfire.Boundaries.Acls.exclude_stereotypes()
      ["2HEYS11ENCEDMES0CAN0TSEEME", "7HECVST0MAC1F0RAN0BJECTETC"]

      iex> Bonfire.Boundaries.Acls.exclude_stereotypes(false)
      ["2HEYS11ENCEDMES0CAN0TSEEME"]
  """
  def exclude_stereotypes(including_custom? \\ true)

  def exclude_stereotypes(false) do
    # don't show "others who silenced me"
    ["2HEYS11ENCEDMES0CAN0TSEEME"]
  end

  def exclude_stereotypes(_true) do
    # don't show "others who silenced me" and custom per-object ACLs
    ["2HEYS11ENCEDMES0CAN0TSEEME", "7HECVST0MAC1F0RAN0BJECTETC"]
  end

  @doc """
  Returns a list of default IDs to exclude from queries.

  ## Examples

      iex> Bonfire.Boundaries.Acls.default_exclude_ids()
      ["2HEYS11ENCEDMES0CAN0TSEEME", "7HECVST0MAC1F0RAN0BJECTETC", "71MAYADM1N1STERMY0WNSTVFFS", "0H0STEDCANTSEE0RD0ANYTH1NG", "1S11ENCEDTHEMS0CAN0TP1NGME"]
  """
  def default_exclude_ids(including_custom? \\ true) do
    exclude_stereotypes(including_custom?) ++
      [
        # admin
        "71MAYADM1N1STERMY0WNSTVFFS",
        #  ghosting
        "0H0STEDCANTSEE0RD0ANYTH1NG",
        # silencing
        "1S11ENCEDTHEMS0CAN0TP1NGME"
        # "1HANDP1CKEDZEPE0P1E1F0110W" # following
      ]
  end

  @doc """
  Returns a list of ACL IDs for remote public access.

  ## Examples

      iex> Bonfire.Boundaries.Acls.remote_public_acl_ids()
      ["5REM0TEPE0P1E1NTERACTREACT", "5REM0TEPE0P1E1NTERACTREP1Y", "7REM0TEACT0RSCANC0NTR1BVTE"]
  """
  def remote_public_acl_ids,
    do: ["5REM0TEPE0P1E1NTERACTREACT", "5REM0TEPE0P1E1NTERACTREP1Y", "7REM0TEACT0RSCANC0NTR1BVTE"]

  @doc """
  Returns a list of ACL IDs for a preset (eg. "local" and "public").
  """
  def preset_acl_ids(preset, preset_acls \\ Config.get!(:preset_acls_match)),
    do:
      (preset_acls[preset] || [])
      |> Enum.map(&get_id!/1)

  def preset_acl_ids do
    Config.get(:public_acls_on_objects, [
      :guests_may_see_read,
      :locals_may_interact,
      :locals_may_reply
    ])
    |> Enum.map(&get_id!/1)
  end

  @doc """
    Returns a list of special built-in ACLs (e.g., guest, local, activity_pub).
  """
  def acls, do: Config.get(:acls)

  @doc """
  Retrieves an ACL by its slug.

  ## Examples

      iex> Bonfire.Boundaries.Acls.get(:instance_care)

      iex> Bonfire.Boundaries.Acls.get(:non_existent)
      nil
  """
  def get(slug) when is_atom(slug), do: acls()[slug]

  @doc """
  Retrieves an ACL by its slug, raising an error if not found.
  """
  def get!(slug) when is_atom(slug) do
    # || ( Bonfire.Boundaries.Scaffold.insert && get(slug) )
    get(slug) ||
      raise RuntimeError, message: "Missing default acl: #{inspect(slug)}"
  end

  @doc """
  Retrieves an ACL ID by its slug.

  ## Examples

      iex> Bonfire.Boundaries.Acls.get_id(:instance_care)
      "01SETT1NGSF0R10CA11NSTANCE"

      iex> Bonfire.Boundaries.Acls.get_id(:non_existent)
      nil
  """
  def get_id(slug), do: e(acls(), slug, :id, nil)
  def get_id!(slug), do: get!(slug)[:id]

  def acl_id(:instance) do
    Bonfire.Boundaries.Scaffold.Instance.instance_acl()
  end

  def acl_id(obj) do
    uid(obj) || get_id!(obj)
  end

  @doc """
  Sets ACLs (existing ones or creating some on-the-fly) and Controlled on an object.

  ## Examples

      iex> Bonfire.Boundaries.Acls.set(%{}, creator, [boundary: "local"])
      {:ok, :granted}
  """
  def set(object, creator, opts)
      when is_list(opts) and is_struct(object) do
    with {_num, nil} <- do_set(object, creator, opts) do
      {:ok, :granted}
    end
  end

  @doc """
  Previews ACLs as they would be set based on provided opts.

  ## Examples

      iex> Bonfire.Boundaries.Acls.preview(creator, [
        preview_for_id: object_id,
        boundary: "mentions",
        to_circles: mentioned_users_or_custom_circles
      ])

      iex> Bonfire.Boundaries.Acls.preview(creator, [
        preview_for_id: object_id,
        boundary: "clone_context",
        context_id: context_object_id
      ])

  """
  def preview(creator, opts)
      when is_list(opts) do
    with {:error, {:ok, [%{verbs: verbs}]}} <- do_preview(creator, opts) do
      {:ok, verbs}
    else
      {:error, {:ok, []}} ->
        {:ok, []}

      other ->
        error(other)
    end
  end

  defp do_preview(creator, opts) do
    object = generate_object()

    repo().transaction(fn _repo ->
      do_set(object, creator, opts)

      repo().rollback(
        {:ok,
         Bonfire.Boundaries.users_grants_on(
           opts[:preview_for_id] || Circles.get_id!(:guest),
           object
         )}
      )
    end)
  end

  defp generate_object do
    Needle.Pointer.create(Bonfire.Data.Social.Post)
    |> Bonfire.Common.Repo.insert!()
  end

  defp do_set(object, creator, opts) do
    id = uid(object)

    # Needle.ULID.as_uuid(id) |> debug("oooid for #{id}")

    case prepare_cast(object, creator, opts) do
      {:ok, control_acls} ->
        control_acls

      {fun, control_acls} when is_function(fun) ->
        fun.(repo())

        control_acls
    end
    |> Enum.map(&Map.put(&1, :id, id))
    |> debug("insert controlled")
    |> repo().insert_all(Controlled, ..., on_conflict: :nothing)
    |> debug("inserted?")
  end

  @doc """
  Casts ACLs (existing ones or creating some on-the-fly) and Controlled on an object.

  ## Examples

      iex> Bonfire.Boundaries.Acls.cast(changeset, creator, [boundary: "local"])
  """
  def cast(changeset, creator, opts) do
    case prepare_cast(changeset, creator, opts) do
      {:ok, control_acls} ->
        Changesets.put_assoc(changeset, :controlled, control_acls)

      {fun, control_acls} when is_function(fun) ->
        changeset
        |> Changeset.prepare_changes(fun)
        |> Changesets.put_assoc!(:controlled, control_acls)
    end
  end

  def prepare_cast(changeset_or_obj, creator, opts) do
    opts
    |> debug("cast opts")

    context_id = maybe_from_opts(opts, :context_id)

    {preset, control_acls} =
      case maybe_from_opts(opts, :boundary, opts) do
        {:clone, controlled_object_id} ->
          copy_acls_from_existing_object(controlled_object_id)

        ["clone_context"] when is_binary(context_id) ->
          copy_acls_from_existing_object(context_id)

        to_boundaries ->
          preset_acls_tuple(creator, to_boundaries, opts)
      end

    # debug(control_acls, "preset + inputted ACLs to set")
    # |> Enum.map(&Needle.ULID.as_uuid(&1.acl_id))
    # |> debug()

    case custom_recipients(changeset_or_obj, preset, opts) do
      [] ->
        {:ok, control_acls}

      custom_recipients ->
        debug(custom_recipients, "custom_recipients")

        # TODO: enable using cast on existing objects by using `get_or_create_object_custom_acl(object)` to check if a custom Acl already exists?
        acl_id = Needle.UID.generate(Acl)
        # default_role = e(opts, :role_to_grant, nil) || Config.get!([:role_to_grant, :default])

        custom_grants =
          (e(opts, :verbs_to_grant, nil) ||
             Config.get!([:verbs_to_grant, :default]))
          |> debug("default verbs_to_grant")
          |> Enum.flat_map(custom_recipients, &grant_to(&1, acl_id, ..., true, opts))
          |> debug("on-the-fly ACLs to create")

        {
          fn repo_or_changeset ->
            insert_custom_acl_and_grants(repo_or_changeset, acl_id, custom_grants)
          end,
          [%{acl_id: acl_id} | control_acls]
        }
    end
  end

  defp preset_acls_tuple(creator, to_boundaries, opts \\ []) do
    {preset, base_acls, direct_acl_ids} =
      preset_stereotypes_and_acls(
        creator,
        to_boundaries,
        opts
        |> Keyword.put_new_lazy(:universal_boundaries, fn ->
          Config.get!([:object_default_boundaries, :acls])
        end)
      )

    {preset,
     Enum.map(
       find_acls(base_acls, creator) ++ direct_acl_ids,
       &%{acl_id: id(&1)}
     )}
  end

  def acls_from_preset(creator, to_boundaries, opts \\ []) do
    {_preset, base_acls, direct_acl_ids} =
      preset_stereotypes_and_acls(
        creator,
        to_boundaries,
        opts
      )

    find_acls(base_acls, creator) ++ list(ids: direct_acl_ids, current_user: creator)
  end

  def grant_tuples_from_preset(creator, to_boundaries, opts \\ []) do
    {_preset, base_acls, direct_acl_ids} =
      preset_stereotypes_and_acls(
        creator,
        to_boundaries,
        opts
      )

    # list(ids: direct_acl_ids, current_user: creator)
    # |> repo().maybe_preload(:grants)
    (Grants.get(base_acls)
     |> Enum.flat_map(
       &Enum.map(
         &1,
         fn {slug, role} ->
           {Circles.get(slug), role}
         end
       )
     )) ++
      (Grants.list_for_acl(direct_acl_ids, current_user: creator, skip_boundary_check: true)
       |> Grants.grants_to_tuples(creator, ...))
  end

  defp preset_stereotypes_and_acls(creator, to_boundaries, opts \\ []) do
    {to_boundaries, preset} = to_boundaries_preset_tuple(to_boundaries)

    # add ACLs based on any boundary presets (eg. public/local/mentions)
    # + add any ACLs directly specified in input

    {preset, base_acls(creator, preset, opts), maybe_add_direct_acl_ids(to_boundaries)}
  end

  defp to_boundaries_preset_tuple(to_boundaries) do
    to_boundaries =
      Boundaries.boundaries_normalise(to_boundaries)
      |> debug("validated to_boundaries")

    preset =
      Boundaries.preset_name(to_boundaries)
      |> debug("preset_name")

    {to_boundaries, preset}
  end

  def base_acls_from_preset(creator, preset, opts \\ []) do
    {_preset, control_acls} = preset_acls_tuple(creator, preset, opts)
    control_acls
  end

  # when the user picks a preset, this maps to a set of base acls
  defp base_acls(_user, preset, opts) do
    (List.wrap(opts[:universal_boundaries]) ++
       Boundaries.acls_from_preset_boundary_names(preset))
    |> info("preset ACLs to set (based on preset #{preset}) ")
  end

  defp maybe_add_direct_acl_ids(acls) do
    uids(acls)
    |> filter_empty([])
  end

  defp custom_recipients(changeset_or_obj, preset, opts) do
<<<<<<< HEAD
    reply_to = List.wrap(reply_to_grants(changeset_or_obj, preset, opts))
    mentions = List.wrap(mentions_grants(changeset_or_obj, preset, opts))
    to_circles = maybe_from_opts(opts, :to_circles, [])
    custom_circles = List.wrap(maybe_custom_circles_or_users(to_circles))

    (reply_to ++ mentions ++ custom_circles)
    |> debug()
    |> Enum.map(fn
      {subject, role} ->
        # For messages without a preset, use a default role to prevent filtering
        processed_role = if preset != "mentions", do: Types.maybe_to_atom!(role)
        # If no role and we're dealing with messages (boundary: "message"), use default
        final_role = processed_role || (if opts[:boundary] == "message", do: :participate)
        {subject, final_role}
      subject ->
        # Same for subjects without explicit role
        default_role = if opts[:boundary] == "message", do: :participate
        {subject, default_role}
=======
    (List.wrap(reply_to_grants(changeset_or_obj, preset, opts)) ++
       List.wrap(mentions_grants(changeset_or_obj, preset, opts)) ++
       List.wrap(maybe_custom_circles_or_users(maybe_from_opts(opts, :to_circles, []))))
    |> debug()
    |> Enum.map(fn
      nil -> nil
      {nil, nil} -> nil
      {subject, role} -> {subject, if(preset != "mentions", do: Types.maybe_to_atom!(role))}
      subject -> {subject, nil}
>>>>>>> 0e863a73
    end)
    |> debug()
    |> Enum.reject(&is_nil/1)
    |> Enum.sort_by(fn {_subject, role} -> role end, :desc)
    # |> debug()
    |> Enum.uniq_by(fn {subject, _role} -> subject end)
    # |> debug()
    |> debug()
  end

  defp maybe_custom_circles_or_users(to_circles) when is_list(to_circles) or is_map(to_circles) do
    to_circles
    |> debug()
    |> Enum.map(fn
      {key, val} ->
        # with custom role
        case uid(key) do
          nil -> {uid(val), key}
          subject_id -> {subject_id, val}
        end

      val ->
        uid(val)
    end)
    |> debug()
  end

  defp maybe_custom_circles_or_users(to_circles),
    do: maybe_custom_circles_or_users(List.wrap(to_circles))

  defp reply_to_grants(changeset_or_obj, preset, _opts) do
    reply_to_creator =
      e(
        changeset_or_obj,
        :changes,
        :replied,
        :changes,
        :replying_to,
        :created,
        :creator,
        nil
      ) ||
        e(
          changeset_or_obj,
          :replied,
          :reply_to,
          :created,
          :creator,
          nil
        )

    if reply_to_creator do
      # debug(reply_to_creator, "creators of reply_to should be added to a new ACL")

      case preset do
        "public" ->
          id(reply_to_creator)

        "local" ->
          if is_local?(reply_to_creator),
            do: id(reply_to_creator),
            else: []

        _ ->
          []
      end
    else
      []
    end
  end

  defp mentions_grants(changeset_or_obj, preset, _opts) do
    mentions =
      e(changeset_or_obj, :changes, :post_content, :changes, :mentions, nil) ||
        e(changeset_or_obj, :post_content, :mentions, nil)

    if mentions && mentions != [] do
      # debug(mentions, "mentions/tags may be added to a new ACL")

      case preset do
        "public" ->
          uids(mentions)

        "mentions" ->
          uids(mentions)

        "local" ->
          # include only if local
          mentions
          |> Enum.filter(&is_local?/1)
          |> uids()

        _ ->
          # do not grant to mentions by default
          []
      end
    else
      []
    end
  end

  defp find_acls(acls, user)
       when is_list(acls) and length(acls) > 0 and
              (is_binary(user) or is_map(user)) do
    # is_local?(user, exclude_service_character: true)
    is_local? = is_local?(user, exclude_service_character: true)
    # is_local? = true
    # # FIXME: remote causes `Missing default acl: :my_ghosted_cannot_anything`

    acls =
      acls
      |> Enum.map(&identify(is_local?, &1))
      |> debug("identified")
      |> filter_empty([])
      |> Enum.group_by(&elem(&1, 0))

    globals =
      acls
      |> Map.get(:global, [])
      |> Enum.map(&elem(&1, 1))

    # |> info("globals")
    stereo =
      case Map.get(acls, :stereo, []) do
        [] ->
          []

        stereo ->
          stereo
          |> Enum.map(&elem(&1, 1).id)
          |> Boundaries.find_caretaker_stereotypes(user, ..., Acl)

          # |> info("stereos")
      end

    globals ++ stereo
  end

  defp find_acls(_acls, _) do
    warn("You need to provide an object creator to properly set ACLs")
    []
  end

  defp identify(local?, name) do
    case user_default_acl(local?, name) do
      # seems to be a global ACL
      nil ->
        {:global, get!(name)}

      # should be a user-level stereotyped ACL
      default ->
        case default[:stereotype] do
          nil ->
            raise RuntimeError,
              message: "Boundaries: Unstereotyped user acl in config: #{inspect(name)}"

          stereo ->
            {:stereo, get!(stereo)}
        end
    end
  end

  defp grant_to(subject, acl_id, default_verbs, value, opts)

  defp grant_to({subject_id, nil}, acl_id, default_verbs, value, opts),
    do: grant_to(subject_id, acl_id, default_verbs, value, opts)

  defp grant_to({subject_id, roles}, acl_id, default_verbs, value, opts) when is_list(roles) do
    Enum.flat_map(roles, &grant_to({subject_id, &1}, acl_id, default_verbs, value, opts))
  end

  defp grant_to({subject_id, role}, acl_id, _default_verbs, _value, opts) do
    with {:ok, can_verbs, cannot_verbs} <- Roles.verbs_for_role(role, opts) do
      grant_to(subject_id, acl_id, can_verbs, true, opts) ++
        grant_to(subject_id, acl_id, cannot_verbs, false, opts)
    else
      e ->
        error(e)
        []
    end
  end

  defp grant_to(user_etc, acl_id, verbs, value, opts) when is_list(verbs),
    do: Enum.flat_map(verbs, &grant_to(user_etc, acl_id, &1, value, opts))

  defp grant_to(users_etc, acl_id, verb, value, opts) when is_list(users_etc),
    do: Enum.flat_map(users_etc, &grant_to(&1, acl_id, verb, value, opts))

  defp grant_to(user_etc, acl_id, verb, value, _opts) do
    debug(user_etc)

    [
      %{
        id: Needle.UID.generate(Grant),
        acl_id: acl_id,
        subject_id: user_etc,
        verb_id: Verbs.get_id!(verb),
        value: value
      }
    ]
  end

  def get_object_custom_acl(object) do
    from(a in Acl,
      join: c in Controlled,
      on: a.id == c.acl_id and c.id == ^uid(object),
      join: s in Stereotyped,
      on: a.id == s.id and s.stereotype_id == ^Scaffold.Instance.custom_acl(),
      preload: [stereotyped: s]
    )
    |> repo().single()

    # |> debug("custom acl")
  end

  def get_or_create_object_custom_acl(object, caretaker \\ nil) do
    case get_object_custom_acl(object) do
      {:ok, acl} ->
        {:ok, acl}

      _ ->
        with {:ok, acl} <-
               create(
                 prepare_custom_acl_maps(Needle.UID.generate(Acl)),
                 current_user: caretaker
               ),
             {:ok, _} <- Controlleds.add_acls(object, acl) do
          {:ok, acl}
        end
    end
  end

  defp insert_custom_acl_and_grants(repo_or_changeset \\ repo(), acl_id, custom_grants)

  defp insert_custom_acl_and_grants(%Ecto.Changeset{} = changeset, acl_id, custom_grants) do
    insert_custom_acl_and_grants(changeset.repo, acl_id, custom_grants)
    changeset
  end

  defp insert_custom_acl_and_grants(repo, acl_id, custom_grants) do
    prepare_custom_acl(acl_id)
    |> repo.insert!()
    |> debug()

    repo.insert_all(Grant, custom_grants)
    |> debug("inserted")
  end

  defp prepare_custom_acl(acl_id) do
    %Acl{
      id: acl_id,
      stereotyped: %Stereotyped{id: acl_id, stereotype_id: Scaffold.Instance.custom_acl()}
    }
  end

  defp prepare_custom_acl_maps(acl_id) do
    %{
      id: acl_id,
      stereotyped: %{id: acl_id, stereotype_id: Scaffold.Instance.custom_acl()}
    }
  end

  defp copy_acls_from_existing_object(controlled_object_id) do
    {nil,
     Controlleds.list_on_object(controlled_object_id)
     |> Enum.map(&Map.take(&1, [:acl_id]))
     |> debug()}
  end

  ## invariants:

  ## * All a user's ACLs will have the user as an administrator but it
  ##   will be hidden from the user

  @doc """
  Creates a new ACL.

  ## Examples

      iex> Bonfire.Boundaries.Acls.create(%{named: %{name: "New ACL"}}, current_user: user)
      {:ok, %Acl{}}
  """
  def create(attrs \\ %{}, opts) do
    attrs
    |> input_to_atoms()
    |> changeset(:create, ..., opts)
    |> repo().insert()
  end

  @doc """
  Creates a simple ACL with a name.

  ## Examples

      iex> Bonfire.Boundaries.Acls.simple_create(user, "My ACL")
      {:ok, %Acl{}}
  """
  def simple_create(caretaker, name) do
    create(%{named: %{name: name}}, current_user: caretaker)
  end

  def changeset(:create, attrs, opts) do
    changeset(:create, attrs, opts, Keyword.fetch!(opts, :current_user))
  end

  defp changeset(:create, attrs, _opts, :system), do: changeset_cast(attrs)

  defp changeset(:create, attrs, opts, instance) when instance in [:instance, :instance_wide],
    do:
      changeset(:create, attrs, opts, %{
        id: Bonfire.Boundaries.Scaffold.Instance.admin_circle()
      })

  defp changeset(:create, attrs, _opts, %{id: id}) do
    Changesets.cast(%Acl{}, %{caretaker: %{caretaker_id: id}}, [])
    |> changeset_cast(attrs)
  end

  defp changeset_cast(acl \\ %Acl{}, attrs) do
    Acl.changeset(acl, attrs)
    # |> IO.inspect(label: "cs")
    |> Changesets.cast_assoc(:named, with: &Named.changeset/2)
    |> Changesets.cast_assoc(:extra_info, with: &ExtraInfo.changeset/2)
    |> Changesets.cast_assoc(:caretaker, with: &Caretaker.changeset/2)
    |> Changesets.cast_assoc(:stereotyped)
  end

  @doc """
  Retrieves an ACL for a caretaker.

  ## Examples

      iex> Bonfire.Boundaries.Acls.get_for_caretaker("ACL_ID", user)
      {:ok, %Acl{}}
  """
  def get_for_caretaker(id, caretaker, opts \\ []) do
    with {:ok, acl} <- repo().single(get_for_caretaker_q(id, caretaker, opts)) do
      {:ok, acl}
    else
      {:error, :not_found} ->
        if Bonfire.Boundaries.can?(current_account(opts) || caretaker, :assign, :instance),
          do:
            repo().single(
              get_for_caretaker_q(
                id,
                Bonfire.Boundaries.Scaffold.Instance.admin_circle(),
                opts
              )
            ),
          else: {:error, :not_found}
    end
  end

  def get_for_caretaker_q(id, caretaker, opts \\ []) do
    list_q(opts ++ [skip_boundary_check: true])
    # |> reusable_join(:inner, [circle: circle], caretaker in assoc(circle, :caretaker), as: :caretaker)
    |> maybe_for_caretaker(id, caretaker)
  end

  defp maybe_for_caretaker(query, id, caretaker) do
    if is_built_in?(id) do
      where(query, [acl], acl.id == ^uid!(id))
    else
      # |> reusable_join(:inner, [circle: circle], caretaker in assoc(circle, :caretaker), as: :caretaker)
      where(
        query,
        [acl, caretaker: caretaker],
        acl.id == ^uid!(id) and caretaker.caretaker_id == ^uid!(caretaker)
      )
    end
  end

  @doc """
  Lists ACLs the current user is permitted to see.

  ## Examples

      iex> Bonfire.Boundaries.Acls.list(current_user: user)
      [%Acl{}, %Acl{}]
  """
  def list(opts \\ []) do
    list_q(opts)
    |> where(
      [caretaker: caretaker],
      caretaker.caretaker_id in ^[current_user_id(opts), Scaffold.Instance.admin_circle()]
    )
    |> many_with_opts(opts)
  end

  def list_q(opts \\ []) do
    from(acl in Acl, as: :acl)
    # |> boundarise(acl.id, opts)
    |> proload([
      :caretaker,
      :named,
      :extra_info,
      stereotyped: {"stereotype_", [:named]}
    ])
    |> maybe_by_ids(opts[:ids])
    |> maybe_search(opts[:search])
  end

  def maybe_by_ids(query, ids) when is_binary(ids) or is_list(ids) do
    query
    |> where(
      [acl],
      acl.id in ^Types.uids(ids)
    )
  end

  def maybe_by_ids(query, _), do: query

  def maybe_search(query, text) when is_binary(text) and text != "" do
    query
    |> where(
      [named: named, stereotype_named: stereotype_named],
      ilike(named.name, ^"#{text}%") or
        ilike(named.name, ^"% #{text}%") or
        ilike(stereotype_named.name, ^"#{text}%") or
        ilike(stereotype_named.name, ^"% #{text}%")
    )
  end

  def maybe_search(query, _), do: query

  # def list_all do
  #   from(u in Acl, as: :acl)
  #   |> proload([:named, :controlled, :stereotyped, :caretaker])
  # |> many_with_opts(opts)
  # end

  @doc """
  Returns a list of built-in ACL IDs.

  ## Examples

      iex> Bonfire.Boundaries.Acls.built_in_ids()
      ["BUILT_IN_ACL_ID1", "BUILT_IN_ACL_ID2"]
  """
  def built_in_ids do
    acls()
    |> Map.values()
    |> Enums.ids()
  end

  @doc """
  Returns a list of stereotype ACL IDs.

  ## Examples

      iex> Bonfire.Boundaries.Acls.stereotype_ids()
      ["STEREOTYPE_ACL_ID1", "STEREOTYPE_ACL_ID2"]
  """
  def stereotype_ids do
    acls()
    |> Map.values()
    |> Enum.filter(&e(&1, :stereotype, nil))
    |> Enums.ids()
  end

  @doc """
  Checks if an ACL is stereotyped.

  ## Examples

      iex> Bonfire.Boundaries.Acls.is_stereotyped?(%Acl{stereotyped: %{stereotype_id: "STEREOTYPE_ID"}})
      true

      iex> Bonfire.Boundaries.Acls.is_stereotyped?("STEREOTYPE_ID")
      true

      iex> Bonfire.Boundaries.Acls.is_stereotyped?(%Acl{})
      false
  """
  def is_stereotyped?(%{stereotyped: %{stereotype_id: stereotype_id}} = _acl)
      when is_binary(stereotype_id) do
    true
  end

  def is_stereotyped?(_acl) do
    false
  end

  def is_stereotype?(acl) do
    # debug(acl)
    uid(acl) in stereotype_ids()
  end

  @doc """
  Checks if an ACL is built-in.

  ## Examples

      iex> Bonfire.Boundaries.Acls.is_built_in?("BUILT_IN_ACL_ID")
      true

      iex> Bonfire.Boundaries.Acls.is_built_in?("CUSTOM_ACL_ID")
      false
  """
  def is_built_in?(acl) do
    # debug(acl)
    uid(acl) in built_in_ids()
  end

  @doc """
  Checks if an ACL is a custom ACL for an object.

  ## Examples

      iex> Bonfire.Boundaries.Acls.is_object_custom?(%Acl{stereotyped: %{stereotype_id: "CUSTOM_ACL_ID"}})
      true

      iex> Bonfire.Boundaries.Acls.is_object_custom?(%Acl{})
      false
  """
  def is_object_custom?(%{stereotyped: %{stereotype_id: stereotype_id}} = _acl)
      when is_binary(stereotype_id) do
    is_object_custom?(stereotype_id)
    |> debug(stereotype_id)
  end

  def is_object_custom?(acl) do
    id(acl) == Scaffold.Instance.custom_acl()
  end

  @doc """
  Lists built-in ACLs.

  ## Examples

      iex> Bonfire.Boundaries.Acls.list_built_ins()
      [%Acl{}, %Acl{}]
  """
  def list_built_ins(opts \\ []) do
    list_q(skip_boundary_check: true)
    |> where([acl], acl.id in ^built_in_ids())
    |> many_with_opts(opts)
  end

  # TODO
  defp built_ins_for_dropdown do
    filter = Config.get(:acls_for_dropdown)

    acls()
    |> Enum.filter(fn {name, _acl} -> name in filter end)
    |> Enum.map(fn {_name, acl} -> acl.id end)
  end

  @doc """
  Returns options to use when querying for ACLs to show in a dropdown in the UI.

  ## Examples

      iex> Bonfire.Boundaries.Acls.opts_for_dropdown()
      [exclude_ids: [...], extra_ids_to_include: [...]]
  """
  def opts_for_dropdown() do
    opts_for_list() ++
      [
        extra_ids_to_include: built_ins_for_dropdown()
      ]
  end

  @doc """
  Returns options to use when querying for ACLs to show in a list.

  ## Examples

      iex> Bonfire.Boundaries.Acls.opts_for_list()
      [exclude_ids: [...]]
  """
  def opts_for_list() do
    [
      exclude_ids: default_exclude_ids()
    ]
  end

  # def for_dropdown(opts) do
  #   list_my_with_counts(current_user(opts), opts ++ opts_for_dropdown())
  # end

  defp many_with_opts(query, opts) do
    query
    |> many(opts[:paginate?], opts)
    |> maybe_preload_n_subjects(opts[:preload_n_subjects])
  end

  @doc """
  Lists ACLs for a specific user.

  Includes the ACLs we are the registered caretakers of that we are
  permitted to see. If any are created without permitting the
  user to see them, they will not be shown.

  ## Examples

      iex> Bonfire.Boundaries.Acls.list_my(user)
      [%Acl{}, %Acl{}]
  """
  def list_my(user, opts \\ [])

  def list_my(:instance, opts),
    do: list_my(Bonfire.Boundaries.Scaffold.Instance.admin_circle(), opts)

  def list_my(user, opts),
    do:
      list_my_q(user, opts)
      |> many_with_opts(opts)

  @doc """
  Lists ACLs for a specific user with grant counts (how many rules ).

  ## Examples

      iex> Bonfire.Boundaries.Acls.list_my_with_counts(user)
      [%{acl: %Acl{}, grants_count: 5}, %{acl: %Acl{}, grants_count: 2}]
  """
  def list_my_with_counts(user, opts \\ []) do
    list_my_q(user, opts)
    |> join(
      :left,
      [acl],
      grants in subquery(
        from(g in Grant,
          group_by: g.acl_id,
          select: %{acl_id: g.acl_id, count: count()}
        )
      ),
      on: grants.acl_id == acl.id,
      as: :grants
    )
    |> select_merge([grants: grants], %{
      grants_count: grants.count
    })
    # because otherwise we need to handle special cursors for pagination
    |> q_maybe_order(!opts[:paginate?])
    |> many_with_opts(opts)
  end

  defp q_maybe_order(query, true) do
    query
    |> join(
      :left,
      [acl],
      controlled in subquery(
        from(c in Controlled,
          group_by: c.acl_id,
          select: %{acl_id: c.acl_id, count: count()}
        )
      ),
      on: controlled.acl_id == acl.id,
      as: :controlled
    )
    |> select_merge([controlled: controlled], %{
      controlled_count: controlled.count
    })
    |> order_by(
      [
        controlled: controlled,
        grants: grants
      ],
      desc_nulls_last: controlled.count,
      desc_nulls_last: grants.count
    )
  end

  defp q_maybe_order(query, _), do: query

  @doc "query for `list_my`"
  def list_my_q(user, opts \\ []) do
    exclude =
      e(
        opts,
        :exclude_ids,
        exclude_stereotypes(
          e(
            opts,
            :exclude_stereotypes,
            nil
          )
        )
      )

    list_q(skip_boundary_check: true)
    |> where(
      [acl, caretaker: caretaker],
      caretaker.caretaker_id == ^uid!(user) or
        (acl.id in ^e(opts, :extra_ids_to_include, []) and
           acl.id not in ^exclude)
    )
    |> where(
      [stereotyped: stereotyped],
      is_nil(stereotyped.id) or
        stereotyped.stereotype_id not in ^exclude
    )
  end

  defp maybe_preload_n_subjects(acls, limit) when is_integer(limit) and limit > 0 do
    grant_query = from g in Grant, limit: ^limit
    pointer_query = from p in Pointer, limit: ^limit

    repo().maybe_preload(
      acls,
      grants:
        {grant_query,
         [
           # :verb,
           subject:
             {pointer_query,
              [
                :named,
                :profile,
                # encircle_subjects: [:profile],
                stereotyped: [:named]
              ]}
         ]}
    )
  end

  defp maybe_preload_n_subjects(acls, _), do: acls

  def user_default_acl(local?, name), do: user_default_acls(local?)[name]

  # FIXME: this vs acls/0 ?
  def user_default_acls(local?) do
    Map.fetch!(Boundaries.user_default_boundaries(local?), :acls)
    # |> debug
  end

  def acl_grants_to_tuples(creator, acls) when is_list(acls) do
    acls
    |> Enum.flat_map(fn %{grants: grants} -> grants end)
    |> Grants.grants_to_tuples(creator, ...)
  end

  def acl_grants_to_tuples(creator, %{grants: grants}),
    do: Grants.grants_to_tuples(creator, grants)

  @doc """
  Edits an existing ACL.

  ## Examples

      iex> Bonfire.Boundaries.Acls.edit(acl_id, user, %{name: "Updated ACL"})

      iex> Bonfire.Boundaries.Acls.edit(%Acl{}, user, %{name: "Updated ACL"})
  """
  def edit(%Acl{} = acl, %User{} = _user, params) do
    # TODO: check edit permission
    acl = repo().maybe_preload(acl, [:named, :extra_info])

    params
    |> input_to_atoms()
    |> Changesets.put_id_on_mixins([:named, :extra_info], acl)
    |> changeset_cast(acl, ...)
    |> repo().update()
  end

  def edit(id, %User{} = user, params) do
    with {:ok, acl} <- get_for_caretaker(id, user) do
      edit(acl, user, params)
    end
  end

  @doc """
  Fully delete the ACL, including permissions/grants and controlled information. This will affect all objects previously shared with this ACL.
  """
  def delete(%Acl{} = acl, opts) do
    assocs = [
      :grants,
      :controlled,
      :caretaker,
      :named,
      :extra_info,
      :stereotyped
    ]

    Bonfire.Common.Utils.maybe_apply(
      Bonfire.Social.Objects,
      :maybe_generic_delete,
      [Acl, acl, [current_user: current_user(opts), delete_associations: assocs]]
    )
  end

  def delete(id, opts) do
    with {:ok, acl} <- get_for_caretaker(id, current_user(opts)) do
      delete(acl, opts)
    end
  end

  @doc """
  Soft-delete the ACL, meaning it will not be displayed anymore, but permissions/grants and controlled information will be preserved. This will not affect objects previously shared with this ACL.
  """
  def soft_delete(%Acl{} = acl, _opts) do
    # FIXME
    Bonfire.Common.Repo.Delete.soft_delete(acl)

    # acl |> repo().delete()
  end

  def soft_delete(id, opts) do
    with {:ok, acl} <- get_for_caretaker(id, current_user(opts)) do
      soft_delete(acl, opts)
    end
  end
end<|MERGE_RESOLUTION|>--- conflicted
+++ resolved
@@ -402,26 +402,6 @@
   end
 
   defp custom_recipients(changeset_or_obj, preset, opts) do
-<<<<<<< HEAD
-    reply_to = List.wrap(reply_to_grants(changeset_or_obj, preset, opts))
-    mentions = List.wrap(mentions_grants(changeset_or_obj, preset, opts))
-    to_circles = maybe_from_opts(opts, :to_circles, [])
-    custom_circles = List.wrap(maybe_custom_circles_or_users(to_circles))
-
-    (reply_to ++ mentions ++ custom_circles)
-    |> debug()
-    |> Enum.map(fn
-      {subject, role} ->
-        # For messages without a preset, use a default role to prevent filtering
-        processed_role = if preset != "mentions", do: Types.maybe_to_atom!(role)
-        # If no role and we're dealing with messages (boundary: "message"), use default
-        final_role = processed_role || (if opts[:boundary] == "message", do: :participate)
-        {subject, final_role}
-      subject ->
-        # Same for subjects without explicit role
-        default_role = if opts[:boundary] == "message", do: :participate
-        {subject, default_role}
-=======
     (List.wrap(reply_to_grants(changeset_or_obj, preset, opts)) ++
        List.wrap(mentions_grants(changeset_or_obj, preset, opts)) ++
        List.wrap(maybe_custom_circles_or_users(maybe_from_opts(opts, :to_circles, []))))
@@ -431,7 +411,6 @@
       {nil, nil} -> nil
       {subject, role} -> {subject, if(preset != "mentions", do: Types.maybe_to_atom!(role))}
       subject -> {subject, nil}
->>>>>>> 0e863a73
     end)
     |> debug()
     |> Enum.reject(&is_nil/1)
